package core

import (
	"fmt"
	"math/rand"
	"sync"

	"github.com/aceld/zinx/ziface"
	"github.com/aceld/zinx/zinx_app_demo/mmo_game/datapack"
	"github.com/aceld/zinx/zinx_app_demo/mmo_game/pb"
	"github.com/golang/protobuf/proto"
)

<<<<<<< HEAD
// 玩家对象
=======
// Player 玩家对象
>>>>>>> 37b1fe54
type Player struct {
	PID  int32              //玩家ID
	Conn ziface.IConnection //当前玩家的连接
	X    float32            //平面x坐标
	Y    float32            //高度
	Z    float32            //平面y坐标 (注意不是Y)
	V    float32            //旋转0-360度
}

/*
Player ID 生成器
*/
var PIDGen int32 = 1  //用来生成玩家ID的计数器
var IDLock sync.Mutex //保护PIDGen的互斥机制

// 创建一个玩家对象
func NewPlayer(conn ziface.IConnection) *Player {
	//生成一个PID
	IDLock.Lock()
	ID := PIDGen
	PIDGen++
	IDLock.Unlock()

	p := &Player{
		PID:  ID,
		Conn: conn,
		X:    float32(160 + rand.Intn(50)), //随机在160坐标点 基于X轴偏移若干坐标
		Y:    0,                            //高度为0
		Z:    float32(134 + rand.Intn(50)), //随机在134坐标点 基于Y轴偏移若干坐标
		V:    0,                            //角度为0，尚未实现
	}

	return p
}

// 告知客户端pID,同步已经生成的玩家ID给客户端
func (p *Player) SyncPID() {
	//组建MsgID0 proto数据
	data := &pb.SyncPID{
		PID: p.PID,
	}

	//发送数据给客户端
	p.SendMsg(1, data)
}

// 广播玩家自己的出生地点
func (p *Player) BroadCastStartPosition() {

	//组建MsgID200 proto数据
	msg := &pb.BroadCast{
		PID: p.PID,
		Tp:  2, //TP2 代表广播坐标
		Data: &pb.BroadCast_P{
			P: &pb.Position{
				X: p.X,
				Y: p.Y,
				Z: p.Z,
				V: p.V,
			},
		},
	}

	//发送数据给客户端
	p.SendMsg(200, msg)
}

// 给当前玩家周边的(九宫格内)玩家广播自己的位置，让他们显示自己
func (p *Player) SyncSurrounding() {
	//1 根据自己的位置，获取周围九宫格内的玩家pID
	pIDs := WorldMgrObj.AoiMgr.GetPIDsByPos(p.X, p.Z)
	//2 根据pID得到所有玩家对象
	players := make([]*Player, 0, len(pIDs))
	//3 给这些玩家发送MsgID:200消息，让自己出现在对方视野中
	for _, pID := range pIDs {
		players = append(players, WorldMgrObj.GetPlayerByPID(int32(pID)))
	}
	//3.1 组建MsgID200 proto数据
	msg := &pb.BroadCast{
		PID: p.PID,
		Tp:  2, //TP2 代表广播坐标
		Data: &pb.BroadCast_P{
			P: &pb.Position{
				X: p.X,
				Y: p.Y,
				Z: p.Z,
				V: p.V,
			},
		},
	}
	//3.2 每个玩家分别给对应的客户端发送200消息，显示人物
	BroadCast(players, 200, msg)
	//4 让周围九宫格内的玩家出现在自己的视野中
	//4.1 制作Message SyncPlayers 数据
	playersData := make([]*pb.Player, 0, len(players))
	for _, player := range players {
		p := &pb.Player{
			PID: player.PID,
			P: &pb.Position{
				X: player.X,
				Y: player.Y,
				Z: player.Z,
				V: player.V,
			},
		}
		playersData = append(playersData, p)
	}

	//4.2 封装SyncPlayer protobuf数据
	SyncPlayersMsg := &pb.SyncPlayers{
		Ps: playersData[:],
	}

	//4.3 给当前玩家发送需要显示周围的全部玩家数据
	p.SendMsg(202, SyncPlayersMsg)
}

// 广播玩家聊天
func (p *Player) Talk(content string) {
	//1. 组建MsgID200 proto数据
	msg := &pb.BroadCast{
		PID: p.PID,
		Tp:  1, //TP 1 代表聊天广播
		Data: &pb.BroadCast_Content{
			Content: content,
		},
	}

	//2. 得到当前世界所有的在线玩家
	players := WorldMgrObj.GetAllPlayers()

	//3. 向所有的玩家发送MsgID:200消息
	BroadCast(players, 200, msg)
}

// 广播玩家位置移动
func (p *Player) UpdatePos(x float32, y float32, z float32, v float32) {

	//触发消失视野和添加视野业务
	//计算旧格子gID
	oldGID := WorldMgrObj.AoiMgr.GetGIDByPos(p.X, p.Z)
	//计算新格子gID
	newGID := WorldMgrObj.AoiMgr.GetGIDByPos(x, z)

	//更新玩家的位置信息
	p.X = x
	p.Y = y
	p.Z = z
	p.V = v

	if oldGID != newGID {
		//触发gird切换
		//把pID从就的aoi格子中删除
		WorldMgrObj.AoiMgr.RemovePIDFromGrID(int(p.PID), oldGID)
		//把pID添加到新的aoi格子中去
		WorldMgrObj.AoiMgr.AddPIDToGrID(int(p.PID), newGID)

		_ = p.OnExchangeAoiGrID(oldGID, newGID)
	}

	//组装protobuf协议，发送位置给周围玩家
	msg := &pb.BroadCast{
		PID: p.PID,
		Tp:  4, //4- 移动之后的坐标信息
		Data: &pb.BroadCast_P{
			P: &pb.Position{
				X: p.X,
				Y: p.Y,
				Z: p.Z,
				V: p.V,
			},
		},
	}

	//获取当前玩家周边全部玩家
	players := p.GetSurroundingPlayers()

	//向周边的每个玩家发送MsgID:200消息，移动位置更新消息
	BroadCast(players, 200, msg)
}

func (p *Player) OnExchangeAoiGrID(oldGID, newGID int) error {
	//获取就的九宫格成员
	oldGrIDs := WorldMgrObj.AoiMgr.GetSurroundGrIDsByGID(oldGID)

	//为旧的九宫格成员建立哈希表,用来快速查找
	oldGrIDsMap := make(map[int]bool, len(oldGrIDs))
	for _, grID := range oldGrIDs {
		oldGrIDsMap[grID.GID] = true
	}

	//获取新的九宫格成员
	newGrIDs := WorldMgrObj.AoiMgr.GetSurroundGrIDsByGID(newGID)
	//为新的九宫格成员建立哈希表,用来快速查找
	newGrIDsMap := make(map[int]bool, len(newGrIDs))
	for _, grID := range newGrIDs {
		newGrIDsMap[grID.GID] = true
	}

	//------ > 处理视野消失 <-------
	offlineMsg := &pb.SyncPID{
		PID: p.PID,
	}
	dataOffline := datapack.SerializeMsg2Bytes(201, offlineMsg)

	//找到在旧的九宫格中出现,但是在新的九宫格中没有出现的格子
	leavingGrIDs := make([]*GrID, 0)
	for _, grID := range oldGrIDs {
		if _, ok := newGrIDsMap[grID.GID]; !ok {
			leavingGrIDs = append(leavingGrIDs, grID)
		}
	}

	//获取需要消失的格子中的全部玩家
	for _, grID := range leavingGrIDs {
		players := WorldMgrObj.GetPlayersByGID(grID.GID)
		for _, player := range players {
			//让自己在其他玩家的客户端中消失
			player.SendBytes(dataOffline)

			//将其他玩家信息 在自己的客户端中消失
			anotherOfflineMsg := &pb.SyncPID{
				PID: player.PID,
			}
			p.SendMsg(201, anotherOfflineMsg)
		}
	}

	//------ > 处理视野出现 <-------

	//找到在新的九宫格内出现,但是没有在就的九宫格内出现的格子
	enteringGrIDs := make([]*GrID, 0)
	for _, grID := range newGrIDs {
		if _, ok := oldGrIDsMap[grID.GID]; !ok {
			enteringGrIDs = append(enteringGrIDs, grID)
		}
	}

	onlineMsg := &pb.BroadCast{
		PID: p.PID,
		Tp:  2,
		Data: &pb.BroadCast_P{
			P: &pb.Position{
				X: p.X,
				Y: p.Y,
				Z: p.Z,
				V: p.V,
			},
		},
	}
	dataOnline := datapack.SerializeMsg2Bytes(200, onlineMsg)

	//获取需要显示格子的全部玩家
	for _, grID := range enteringGrIDs {
		players := WorldMgrObj.GetPlayersByGID(grID.GID)

		for _, player := range players {
			//让自己出现在其他人视野中
			player.SendBytes(dataOnline)

			//让其他人出现在自己的视野中
			anotherOnlineMsg := &pb.BroadCast{
				PID: player.PID,
				Tp:  2,
				Data: &pb.BroadCast_P{
					P: &pb.Position{
						X: player.X,
						Y: player.Y,
						Z: player.Z,
						V: player.V,
					},
				},
			}

			p.SendMsg(200, anotherOnlineMsg)
		}
	}

	return nil
}

// 获得当前玩家的AOI周边玩家信息
func (p *Player) GetSurroundingPlayers() []*Player {
	//得到当前AOI区域的所有pID
	pIDs := WorldMgrObj.AoiMgr.GetPIDsByPos(p.X, p.Z)

	//将所有pID对应的Player放到Player切片中
	players := make([]*Player, 0, len(pIDs))
	for _, pID := range pIDs {
		players = append(players, WorldMgrObj.GetPlayerByPID(int32(pID)))
	}

	return players
}

// 玩家下线
func (p *Player) LostConnection() {
	//1 获取周围AOI九宫格内的玩家
	players := p.GetSurroundingPlayers()

	//2 封装MsgID:201消息
	msg := &pb.SyncPID{
		PID: p.PID,
	}

	//3 向周围玩家发送消息
	BroadCast(players, 201, msg)

	//4 世界管理器将当前玩家从AOI中摘除
	WorldMgrObj.AoiMgr.RemoveFromGrIDByPos(int(p.PID), p.X, p.Z)
	WorldMgrObj.RemovePlayerByPID(p.PID)
}

/*
<<<<<<< HEAD
发送消息给客户端
=======
发送消息给客户端，
主要是将pb的protobuf数据序列化之后发送
>>>>>>> 37b1fe54
*/
func (p *Player) SendMsg(msgID uint32, data proto.Message) {
	if p.Conn == nil {
		fmt.Println("connection in player is nil")
		return
	}

	//fmt.Printf("before Marshal data = %+v\n", data)
	//将proto Message结构体序列化
	msg, err := proto.Marshal(data)
	if err != nil {
		fmt.Println("marshal msg err: ", err)
		return
	}
	//fmt.Printf("after Marshal data = %+v\n", msg)
	//调用Zinx框架的SendMsg发包
	if err := p.Conn.SendMsg(msgID, msg); err != nil {
		fmt.Println("Player SendMsg error !")
		return
	}

	return
}

/*
added by LI
Send serialized bytes to the client for use in broadcast functions to significantly reduce cpu usage.
发送已序列化的字符串给客户端，用于各类广播方法，减少消息序列化次数，显著降低大规模广播时的CPU消耗。
*/
func (p *Player) SendBytes(data []byte) {
	if p.Conn == nil {
		fmt.Println("failed to send bytes, connection in player is nil")
		return
	}

	if err := p.Conn.SendToQueue(data); err != nil {
		fmt.Println("failed to send bytes with err: ", err)
		return
	}
}

// Send Message to multiple players
// 将消息广播给一组玩家
func BroadCast(players []*Player, msgID uint32, msgData proto.Message) {
	data := datapack.SerializeMsg2Bytes(msgID, msgData)
	for _, player := range players {
		player.SendBytes(data)
	}
}<|MERGE_RESOLUTION|>--- conflicted
+++ resolved
@@ -4,18 +4,14 @@
 	"fmt"
 	"math/rand"
 	"sync"
+	"time"
 
 	"github.com/aceld/zinx/ziface"
-	"github.com/aceld/zinx/zinx_app_demo/mmo_game/datapack"
 	"github.com/aceld/zinx/zinx_app_demo/mmo_game/pb"
 	"github.com/golang/protobuf/proto"
 )
 
-<<<<<<< HEAD
-// 玩家对象
-=======
 // Player 玩家对象
->>>>>>> 37b1fe54
 type Player struct {
 	PID  int32              //玩家ID
 	Conn ziface.IConnection //当前玩家的连接
@@ -107,7 +103,9 @@
 		},
 	}
 	//3.2 每个玩家分别给对应的客户端发送200消息，显示人物
-	BroadCast(players, 200, msg)
+	for _, player := range players {
+		player.SendMsg(200, msg)
+	}
 	//4 让周围九宫格内的玩家出现在自己的视野中
 	//4.1 制作Message SyncPlayers 数据
 	playersData := make([]*pb.Player, 0, len(players))
@@ -148,7 +146,9 @@
 	players := WorldMgrObj.GetAllPlayers()
 
 	//3. 向所有的玩家发送MsgID:200消息
-	BroadCast(players, 200, msg)
+	for _, player := range players {
+		player.SendMsg(200, msg)
+	}
 }
 
 // 广播玩家位置移动
@@ -192,9 +192,10 @@
 
 	//获取当前玩家周边全部玩家
 	players := p.GetSurroundingPlayers()
-
 	//向周边的每个玩家发送MsgID:200消息，移动位置更新消息
-	BroadCast(players, 200, msg)
+	for _, player := range players {
+		player.SendMsg(200, msg)
+	}
 }
 
 func (p *Player) OnExchangeAoiGrID(oldGID, newGID int) error {
@@ -219,7 +220,6 @@
 	offlineMsg := &pb.SyncPID{
 		PID: p.PID,
 	}
-	dataOffline := datapack.SerializeMsg2Bytes(201, offlineMsg)
 
 	//找到在旧的九宫格中出现,但是在新的九宫格中没有出现的格子
 	leavingGrIDs := make([]*GrID, 0)
@@ -234,13 +234,14 @@
 		players := WorldMgrObj.GetPlayersByGID(grID.GID)
 		for _, player := range players {
 			//让自己在其他玩家的客户端中消失
-			player.SendBytes(dataOffline)
+			player.SendMsg(201, offlineMsg)
 
 			//将其他玩家信息 在自己的客户端中消失
 			anotherOfflineMsg := &pb.SyncPID{
 				PID: player.PID,
 			}
 			p.SendMsg(201, anotherOfflineMsg)
+			time.Sleep(200 * time.Millisecond)
 		}
 	}
 
@@ -266,7 +267,6 @@
 			},
 		},
 	}
-	dataOnline := datapack.SerializeMsg2Bytes(200, onlineMsg)
 
 	//获取需要显示格子的全部玩家
 	for _, grID := range enteringGrIDs {
@@ -274,7 +274,7 @@
 
 		for _, player := range players {
 			//让自己出现在其他人视野中
-			player.SendBytes(dataOnline)
+			player.SendMsg(200, onlineMsg)
 
 			//让其他人出现在自己的视野中
 			anotherOnlineMsg := &pb.BroadCast{
@@ -290,6 +290,7 @@
 				},
 			}
 
+			time.Sleep(200 * time.Millisecond)
 			p.SendMsg(200, anotherOnlineMsg)
 		}
 	}
@@ -322,7 +323,9 @@
 	}
 
 	//3 向周围玩家发送消息
-	BroadCast(players, 201, msg)
+	for _, player := range players {
+		player.SendMsg(201, msg)
+	}
 
 	//4 世界管理器将当前玩家从AOI中摘除
 	WorldMgrObj.AoiMgr.RemoveFromGrIDByPos(int(p.PID), p.X, p.Z)
@@ -330,12 +333,8 @@
 }
 
 /*
-<<<<<<< HEAD
-发送消息给客户端
-=======
 发送消息给客户端，
 主要是将pb的protobuf数据序列化之后发送
->>>>>>> 37b1fe54
 */
 func (p *Player) SendMsg(msgID uint32, data proto.Message) {
 	if p.Conn == nil {
@@ -358,30 +357,4 @@
 	}
 
 	return
-}
-
-/*
-added by LI
-Send serialized bytes to the client for use in broadcast functions to significantly reduce cpu usage.
-发送已序列化的字符串给客户端，用于各类广播方法，减少消息序列化次数，显著降低大规模广播时的CPU消耗。
-*/
-func (p *Player) SendBytes(data []byte) {
-	if p.Conn == nil {
-		fmt.Println("failed to send bytes, connection in player is nil")
-		return
-	}
-
-	if err := p.Conn.SendToQueue(data); err != nil {
-		fmt.Println("failed to send bytes with err: ", err)
-		return
-	}
-}
-
-// Send Message to multiple players
-// 将消息广播给一组玩家
-func BroadCast(players []*Player, msgID uint32, msgData proto.Message) {
-	data := datapack.SerializeMsg2Bytes(msgID, msgData)
-	for _, player := range players {
-		player.SendBytes(data)
-	}
 }