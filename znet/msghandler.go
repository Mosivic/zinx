package znet

import (
	"encoding/hex"
	"fmt"
	"strconv"

	"github.com/aceld/zinx/zmetrics"

	"github.com/aceld/zinx/zconf"
	"github.com/aceld/zinx/ziface"
	"github.com/aceld/zinx/zlog"
)

const (
	//如果不启动Worker协程池，则会给MsgHandler分配一个虚拟的WorkerID，这个workerID为0, 便于指标统计
	//启动了Worker协程池后，每个worker的ID为0,1,2,3...
	WorkerIDWithoutWorkerPool int = 0
)

// MsgHandle 对消息的处理回调模块
type MsgHandle struct {
	Apis           map[uint32]ziface.IRouter // 存放每个MsgID 所对应的处理方法的map属性
	WorkerPoolSize uint32                    // 业务工作Worker池的数量
	TaskQueue      []chan ziface.IRequest    // Worker负责取任务的消息队列
	builder        *chainBuilder             // 责任链构造器
	RouterSlices   *RouterSlices
}

// NewMsgHandle 创建MsgHandle
// zinxRole: IServer/IClient
func newMsgHandle() *MsgHandle {
	handle := &MsgHandle{
		Apis:           make(map[uint32]ziface.IRouter),
		RouterSlices:   NewRouterSlices(),
		WorkerPoolSize: zconf.GlobalObject.WorkerPoolSize,
		// 一个worker对应一个queue
		TaskQueue: make([]chan ziface.IRequest, zconf.GlobalObject.WorkerPoolSize),
		builder:   newChainBuilder(),
	}
	// 此处必须把 msghandler 添加到责任链中，并且是责任链最后一环，在msghandler中进行解码后由router做数据分发
	handle.builder.Tail(handle)
	return handle
}

// Zinx默认必经的数据处理拦截器
func (mh *MsgHandle) Intercept(chain ziface.IChain) ziface.IcResp {
	request := chain.Request()
	if request != nil {
		switch request.(type) {
		case ziface.IRequest:
			iRequest := request.(ziface.IRequest)
			if zconf.GlobalObject.WorkerPoolSize > 0 {
				// 已经启动工作池机制，将消息交给Worker处理
				mh.SendMsgToTaskQueue(iRequest)
			} else {

				// 从绑定好的消息和对应的处理方法中执行对应的Handle方法
				if !zconf.GlobalObject.RouterSlicesMode {
					go mh.doMsgHandler(iRequest, WorkerIDWithoutWorkerPool)
				} else if zconf.GlobalObject.RouterSlicesMode {
					go mh.doMsgHandlerSlices(iRequest, WorkerIDWithoutWorkerPool)
				}
			}
		}
	}

	return chain.Proceed(chain.Request())
}

func (mh *MsgHandle) AddInterceptor(interceptor ziface.IInterceptor) {
	if mh.builder != nil {
		mh.builder.AddInterceptor(interceptor)
	}
}

func (mh *MsgHandle) GetTaskQueueWorkerId(request ziface.IRequest) uint64 {
	// 根据ConnID来分配当前的连接应该由哪个worker负责处理
	// 轮询的平均分配法则
	// 得到需要处理此条连接的workerID
	workerID := request.GetConnection().GetConnID() % uint64(mh.WorkerPoolSize)
	return workerID
}

// SendMsgToTaskQueue 将消息交给TaskQueue,由worker进行处理
func (mh *MsgHandle) SendMsgToTaskQueue(request ziface.IRequest) {
	workerID := mh.GetTaskQueueWorkerId(request)
	// zlog.Ins().DebugF("Add ConnID=%d request msgID=%d to workerID=%d", request.GetConnection().GetConnID(), request.GetMsgID(), workerID)
	// 将请求消息发送给任务队列
	mh.TaskQueue[workerID] <- request
	zlog.Ins().DebugF("SendMsgToTaskQueue-->%s", hex.EncodeToString(request.GetData()))
}

// DoMsgHandler 马上以非阻塞方式处理消息
func (mh *MsgHandle) doMsgHandler(request ziface.IRequest, workerID int) {
	defer func() {
		if err := recover(); err != nil {
			zlog.Ins().ErrorF("doMsgHandler panic: %v", err)
		}
	}()

	msgId := request.GetMsgID()
	handler, ok := mh.Apis[msgId]

	if !ok {
		zlog.Ins().ErrorF("api msgID = %d is not FOUND!", request.GetMsgID())
		return
	}

	// Request请求绑定Router对应关系
	request.BindRouter(handler)
	// 执行对应处理方法
	request.Call()

	//统计MsgID被调度的路由次数
	conn := request.GetConnection()
	zmetrics.Metrics().IncRouterSchedule(conn.LocalAddrString(), conn.GetName(), strconv.Itoa(workerID), strconv.Itoa(int(msgId)))
}

func (mh *MsgHandle) Execute(request ziface.IRequest) {
	mh.builder.Execute(request) // 将消息丢到责任链，通过责任链里拦截器层层处理层层传递
}

// AddRouter 为消息添加具体的处理逻辑
func (mh *MsgHandle) AddRouter(msgID uint32, router ziface.IRouter) {
	// 1 判断当前msg绑定的API处理方法是否已经存在
	if _, ok := mh.Apis[msgID]; ok {
		msgErr := fmt.Sprintf("repeated api , msgID = %+v\n", msgID)
		panic(msgErr)
	}
	// 2 添加msg与api的绑定关系
	mh.Apis[msgID] = router
	zlog.Ins().InfoF("Add Router msgID = %d", msgID)
}

// 切片路由添加
func (mh *MsgHandle) AddRouterSlices(msgId uint32, handler ...ziface.RouterHandler) ziface.IRouterSlices {
	mh.RouterSlices.AddHandler(msgId, handler...)
	return mh.RouterSlices
}

// 路由分组
func (mh *MsgHandle) Group(start, end uint32, Handlers ...ziface.RouterHandler) ziface.IGroupRouterSlices {
	return NewGroup(start, end, mh.RouterSlices, Handlers...)
}
func (mh *MsgHandle) Use(Handlers ...ziface.RouterHandler) ziface.IRouterSlices {
	mh.RouterSlices.Use(Handlers...)
	return mh.RouterSlices
}

func (mh *MsgHandle) doMsgHandlerSlices(request ziface.IRequest, workerID int) {
	defer func() {
		if err := recover(); err != nil {
			zlog.Ins().ErrorF("doMsgHandler panic: %v", err)
		}
	}()
	msgId := request.GetMsgID()
	handlers, ok := mh.RouterSlices.GetHandlers(msgId)
	if !ok {
		zlog.Ins().ErrorF("api msgID = %d is not FOUND!", request.GetMsgID())
		return
	}
	request.BindRouterSlices(handlers)
	request.RouterSlicesNext()

	//统计MsgID被调度的路由次数
	conn := request.GetConnection()
	zmetrics.Metrics().IncRouterSchedule(conn.LocalAddrString(), conn.GetName(), strconv.Itoa(workerID), strconv.Itoa(int(msgId)))
}

// StartOneWorker 启动一个Worker工作流程
func (mh *MsgHandle) StartOneWorker(workerID int, taskQueue chan ziface.IRequest) {
	zlog.Ins().InfoF("Worker ID = %d is started.", workerID)
	// 不断地等待队列中的消息
	for {
		select {
		// 有消息则取出队列的Request，并执行绑定的业务方法
		case request := <-taskQueue:

<<<<<<< HEAD
			if !zconf.GlobalObject.RouterSlicesMode {
				mh.doMsgHandler(request, workerID)
			} else if zconf.GlobalObject.RouterSlicesMode {
				mh.doMsgHandlerSlices(request, workerID)
=======
			switch req := request.(type) {

			case ziface.IFuncRequest: // 内部函数调用request

				req.CallFunc()

			case ziface.IRequest: // 客户端消息request

				if !zconf.GlobalObject.RouterSlicesMode {
					mh.doMsgHandler(req, workerID)
				} else if zconf.GlobalObject.RouterSlicesMode {
					mh.doMsgHandlerSlices(req)
				}
				// Metrics统计，每次处理完一个请求，当前WorkId处理的任务数量+1
				conn := request.GetConnection()
				zmetrics.Metrics().IncTask(conn.LocalAddrString(), conn.GetName(), strconv.Itoa(workerID))

>>>>>>> b62b58c7
			}

		}
	}
}

// StartWorkerPool 启动worker工作池
func (mh *MsgHandle) StartWorkerPool() {
	// 遍历需要启动worker的数量，依此启动
	for i := 0; i < int(mh.WorkerPoolSize); i++ {
		// 一个worker被启动
		// 给当前worker对应的任务队列开辟空间
		mh.TaskQueue[i] = make(chan ziface.IRequest, zconf.GlobalObject.MaxWorkerTaskLen)
		// 启动当前Worker，阻塞的等待对应的任务队列是否有消息传递进来
		go mh.StartOneWorker(i, mh.TaskQueue[i])
	}
}<|MERGE_RESOLUTION|>--- conflicted
+++ resolved
@@ -177,12 +177,7 @@
 		// 有消息则取出队列的Request，并执行绑定的业务方法
 		case request := <-taskQueue:
 
-<<<<<<< HEAD
-			if !zconf.GlobalObject.RouterSlicesMode {
-				mh.doMsgHandler(request, workerID)
-			} else if zconf.GlobalObject.RouterSlicesMode {
-				mh.doMsgHandlerSlices(request, workerID)
-=======
+
 			switch req := request.(type) {
 
 			case ziface.IFuncRequest: // 内部函数调用request
@@ -194,15 +189,13 @@
 				if !zconf.GlobalObject.RouterSlicesMode {
 					mh.doMsgHandler(req, workerID)
 				} else if zconf.GlobalObject.RouterSlicesMode {
-					mh.doMsgHandlerSlices(req)
+					mh.doMsgHandlerSlices(req, workerID)
 				}
 				// Metrics统计，每次处理完一个请求，当前WorkId处理的任务数量+1
 				conn := request.GetConnection()
 				zmetrics.Metrics().IncTask(conn.LocalAddrString(), conn.GetName(), strconv.Itoa(workerID))
-
->>>>>>> b62b58c7
+        
 			}
-
 		}
 	}
 }
